--- conflicted
+++ resolved
@@ -17,10 +17,6 @@
     dx = 20
     dy = 20 
     # text_size = 100
-<<<<<<< HEAD
-    nrows = 250
-    ncols = 250
-=======
     nrows = 150
     ncols = 150
 
@@ -28,7 +24,6 @@
     title = 'BitmarkerArray'
 
     cell = gp.Cell(title)
->>>>>>> 035fbd9a
 
     for x in range(ncols):
         for y in range(nrows):
@@ -39,15 +34,10 @@
             shape.translate(-dx*ncols/2 + x*dx, dy*nrows/2 + -y*dy)
             cell.add(shape)
 
-<<<<<<< HEAD
-def RP20_set():
-    oneSquare = gp.Rectangle((-10,-10), (10,10))
-=======
     # gp.LayoutViewer(cells=[cell])
 
     gp.write_gds(os.path.join(output_dir, title + '.gds'), cells=[cell], unit=1.0e-6, precision=1e-10)
 
->>>>>>> 035fbd9a
 
 def bitmarker_2inch():
     dx = 20
@@ -70,13 +60,8 @@
     gp.write_gds(os.path.join(output_dir, title + '.gds'), cells=[cell], unit=1.0e-6, 
     precision=1e-10)
 
-<<<<<<< HEAD
 bitmarker_array(cell)
 
 gp.LayoutViewer(cells=[cell])
 
-gp.write_gds(os.path.join(output_dir, title + '.gds'), cells=[cell], unit=1.0e-6, precision=1e-10)
-=======
-
-bitmarker_array()
->>>>>>> 035fbd9a
+bitmarker_array()